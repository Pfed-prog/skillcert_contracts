--- conflicted
+++ resolved
@@ -3,12 +3,9 @@
 members = [
   "contracts/course/course_registry",
   "contracts/course/course_access",
-<<<<<<< HEAD
-  "contracts/user_profile"
-=======
+  "contracts/user_profile",
   "contracts/test_contract",
   "contracts/user_management"
->>>>>>> 75fd1e96
 ]
 
 [workspace.dependencies]
