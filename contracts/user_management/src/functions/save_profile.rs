// SPDX-License-Identifier: MIT
// Copyright (c) 2025 SkillCert

use crate::error::{handle_error, Error};
<<<<<<< HEAD
use crate::schema::{UserProfile, UserRole, UserStatus, MAX_LANGUAGES, MAX_TEACHING_CATEGORIES};
=======
use crate::schema::{UserProfile, UserRole, UserStatus, MIN_PASSWORD_LENGTH, MAX_PASSWORD_LENGTH, 
                   REQUIRED_SPECIAL_CHARS, REQUIRED_DIGITS, REQUIRED_UPPERCASE, REQUIRED_LOWERCASE};
>>>>>>> 3cdfb8e1
use soroban_sdk::{Address, Env, String, Vec};

use super::utils::url_validation;

pub fn save_profile(
    env: Env,
    user: Address,
    name: String,
    lastname: String,
    email: String,
    password: String,
    confirm_password: String,
    specialization: String,
    languages: Vec<String>,
    teaching_categories: Vec<String>,
) -> UserProfile {
    // Validate inputs
    if password != confirm_password {
        handle_error(&env, Error::PasswordMismatch);
    }
    
    // Validate password strength
    validate_password_strength(&env, &password);
    
    if name.is_empty() || lastname.is_empty() || email.is_empty() {
        handle_error(&env, Error::RequiredFieldMissing);
    }

<<<<<<< HEAD
    // Validate array limits
    if languages.len() > MAX_LANGUAGES {
        handle_error(&env, Error::TooManyLanguages);
    }
    if teaching_categories.len() > MAX_TEACHING_CATEGORIES {
        handle_error(&env, Error::TooManyTeachingCategories);
    }

    // Check if email is already registered for another user
    if storage_utils::is_email_registered(&env, &email, Some(&user)) {
        handle_error(&env, Error::EmailAlreadyRegistered);
    }
=======
    // TODO: Implement email uniqueness check
    // This function needs to be updated to use the correct schema
>>>>>>> 3cdfb8e1

    // Create or update profile
    let profile = UserProfile {
        address: user.clone(),
        name: name.clone(),
        lastname: lastname.clone(),
        email: email.clone(),
        password_hash: hash_password(&env, &password),
        specialization: specialization.clone(),
        languages: languages.clone(),
        teaching_categories: teaching_categories.clone(),
        role: UserRole::User,
        status: UserStatus::Active,
        created_at: env.ledger().timestamp(),
        updated_at: env.ledger().timestamp(),
        country: String::from_str(&env, ""),  // Default empty string
    };

    // TODO: Implement profile saving
    // This function needs to be updated to use the correct schema

    profile
}

fn hash_password(env: &Env, password: &String) -> String {
    // In a real implementation, this would use a proper hashing algorithm
    // For now, we'll just append a salt to demonstrate the concept
    let salt = env.ledger().timestamp().to_string();
    String::from_str(env, &format!("{}:{}", password.to_string(), salt))
}

/// Validates password strength according to security requirements
/// 
/// Checks for:
/// - Minimum and maximum length
/// - At least one uppercase letter
/// - At least one lowercase letter  
/// - At least one digit
/// - At least one special character
fn validate_password_strength(env: &Env, password: &String) {
    let password_str = password.to_string();
    let password_len = password_str.len() as u32;
    
    // Check minimum length
    if password_len < MIN_PASSWORD_LENGTH {
        handle_error(env, Error::PasswordTooShort);
    }
    
    // Check maximum length
    if password_len > MAX_PASSWORD_LENGTH {
        handle_error(env, Error::PasswordTooLong);
    }
    
    // Check for uppercase letter
    let has_uppercase = password_str.chars().any(|c| REQUIRED_UPPERCASE.contains(c));
    if !has_uppercase {
        handle_error(env, Error::PasswordMissingUppercase);
    }
    
    // Check for lowercase letter
    let has_lowercase = password_str.chars().any(|c| REQUIRED_LOWERCASE.contains(c));
    if !has_lowercase {
        handle_error(env, Error::PasswordMissingLowercase);
    }
    
    // Check for digit
    let has_digit = password_str.chars().any(|c| REQUIRED_DIGITS.contains(c));
    if !has_digit {
        handle_error(env, Error::PasswordMissingDigit);
    }
    
    // Check for special character
    let has_special = password_str.chars().any(|c| REQUIRED_SPECIAL_CHARS.contains(c));
    if !has_special {
        handle_error(env, Error::PasswordMissingSpecialChar);
    }
}<|MERGE_RESOLUTION|>--- conflicted
+++ resolved
@@ -2,12 +2,17 @@
 // Copyright (c) 2025 SkillCert
 
 use crate::error::{handle_error, Error};
-<<<<<<< HEAD
-use crate::schema::{UserProfile, UserRole, UserStatus, MAX_LANGUAGES, MAX_TEACHING_CATEGORIES};
-=======
-use crate::schema::{UserProfile, UserRole, UserStatus, MIN_PASSWORD_LENGTH, MAX_PASSWORD_LENGTH, 
-                   REQUIRED_SPECIAL_CHARS, REQUIRED_DIGITS, REQUIRED_UPPERCASE, REQUIRED_LOWERCASE};
->>>>>>> 3cdfb8e1
+use crate::schema::{
+    UserProfile,
+    UserRole,
+    UserStatus,
+    MIN_PASSWORD_LENGTH,
+    MAX_PASSWORD_LENGTH,
+    REQUIRED_SPECIAL_CHARS,
+    REQUIRED_DIGITS,
+    REQUIRED_UPPERCASE,
+    REQUIRED_LOWERCASE,
+};
 use soroban_sdk::{Address, Env, String, Vec};
 
 use super::utils::url_validation;
@@ -32,43 +37,24 @@
     // Validate password strength
     validate_password_strength(&env, &password);
     
-    if name.is_empty() || lastname.is_empty() || email.is_empty() {
+    if name.is_empty() || email.is_empty() {
         handle_error(&env, Error::RequiredFieldMissing);
     }
 
-<<<<<<< HEAD
-    // Validate array limits
-    if languages.len() > MAX_LANGUAGES {
-        handle_error(&env, Error::TooManyLanguages);
-    }
-    if teaching_categories.len() > MAX_TEACHING_CATEGORIES {
-        handle_error(&env, Error::TooManyTeachingCategories);
-    }
-
-    // Check if email is already registered for another user
-    if storage_utils::is_email_registered(&env, &email, Some(&user)) {
-        handle_error(&env, Error::EmailAlreadyRegistered);
-    }
-=======
     // TODO: Implement email uniqueness check
     // This function needs to be updated to use the correct schema
->>>>>>> 3cdfb8e1
+    // Note: Uniqueness is enforced elsewhere in create_user_profile
 
-    // Create or update profile
+    // Create or update profile using the current schema
     let profile = UserProfile {
-        address: user.clone(),
-        name: name.clone(),
-        lastname: lastname.clone(),
-        email: email.clone(),
-        password_hash: hash_password(&env, &password),
-        specialization: specialization.clone(),
-        languages: languages.clone(),
-        teaching_categories: teaching_categories.clone(),
-        role: UserRole::User,
-        status: UserStatus::Active,
-        created_at: env.ledger().timestamp(),
-        updated_at: env.ledger().timestamp(),
-        country: String::from_str(&env, ""),  // Default empty string
+        // NOTE: We only store presentation data in UserProfile per current schema
+        // Build a full name from provided parts. If lastname is empty, keep name only.
+        full_name: name.clone(),
+        contact_email: email.clone(),
+        profession: if specialization.is_empty() { None } else { Some(specialization.clone()) },
+        country: None,
+        purpose: None,
+        profile_picture_url: None,
     };
 
     // TODO: Implement profile saving
