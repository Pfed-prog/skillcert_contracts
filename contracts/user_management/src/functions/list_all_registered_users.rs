--- conflicted
+++ resolved
@@ -1,17 +1,10 @@
 // SPDX-License-Identifier: MIT
 // Copyright (c) 2025 SkillCert
 
+use crate::error::{handle_error, Error};
+use crate::schema::{AdminConfig, DataKey, LightProfile, PaginatedLightProfiles, PaginationParams, UserFilter, UserRole, UserStatus};
+use core::iter::Iterator;
 use soroban_sdk::{Address, Env, String, Vec};
-
-use crate::error::{handle_error, Error};
-<<<<<<< HEAD
-use crate::schema::{AdminConfig, DataKey, LightProfile, PaginatedLightProfiles, PaginationParams, UserRole, UserStatus};
-=======
-use crate::schema::{AdminConfig, DataKey, LightProfile, UserFilter};
-#[cfg(test)]
-use crate::schema::{UserRole, UserStatus};
->>>>>>> 5e439092
-use core::iter::Iterator;
 
 /// Helper function to check if a Soroban String contains a substring
 /// For now, this implements exact match only due to Soroban String limitations
@@ -361,7 +354,13 @@
                 .get::<DataKey, LightProfile>(&DataKey::UserProfileLight(addr))
             {
                 // Apply filter if provided
-                if matches_filter(&profile, &role_filter, &None, &status_filter) {
+                let filter = UserFilter {
+                    role: role_filter.clone(),
+                    country: None,
+                    status: status_filter.clone(),
+                    search_text: None,
+                };
+                if matches_filter(&profile, &Some(filter)) {
                     total_matching += 1;
                     
                     // Skip the cursor address itself (we start after it)
@@ -391,7 +390,13 @@
                     .persistent()
                     .get::<DataKey, LightProfile>(&DataKey::UserProfileLight(addr))
                 {
-                    if matches_filter(&profile, &role_filter, &None, &status_filter) {
+                    let filter = UserFilter {
+                        role: role_filter.clone(),
+                        country: None,
+                        status: status_filter.clone(),
+                        search_text: None,
+                    };
+                    if matches_filter(&profile, &Some(filter)) {
                         found_more = true;
                         break;
                     }
