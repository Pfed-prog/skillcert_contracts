--- conflicted
+++ resolved
@@ -8,11 +8,10 @@
 pub const ABSOLUTE_MAX_PAGE_SIZE: u32 = 1000;
 pub const MAX_ADMINS: u32 = 10;
 
-<<<<<<< HEAD
 /// Rate limiting constants
 pub const DEFAULT_RATE_LIMIT_WINDOW: u64 = 3600; // 1 hour in seconds
 pub const DEFAULT_MAX_USER_CREATIONS_PER_WINDOW: u32 = 5; // Max user creations per hour per address
-=======
+
 /// Password validation constants
 pub const MIN_PASSWORD_LENGTH: u32 = 8;
 pub const MAX_PASSWORD_LENGTH: u32 = 128;
@@ -20,7 +19,6 @@
 pub const REQUIRED_DIGITS: &str = "0123456789";
 pub const REQUIRED_UPPERCASE: &str = "ABCDEFGHIJKLMNOPQRSTUVWXYZ";
 pub const REQUIRED_LOWERCASE: &str = "abcdefghijklmnopqrstuvwxyz";
->>>>>>> 1da7e747
 
 /// User profile information matching UI definition.
 ///
