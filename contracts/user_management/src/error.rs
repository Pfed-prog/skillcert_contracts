--- conflicted
+++ resolved
@@ -32,20 +32,12 @@
     PageParamTooLarge = 23,
     InvalidInput = 24,
     PasswordMismatch = 25,
-<<<<<<< HEAD
-    RequiredFieldMissing = 26,
-    EmailAlreadyRegistered = 27,
-    TooManyLanguages = 28,
-    TooManyTeachingCategories = 29,
-    TooManyPrerequisites = 30,
-=======
     PasswordTooShort = 26,
     PasswordTooLong = 27,
     PasswordMissingUppercase = 28,
     PasswordMissingLowercase = 29,
     PasswordMissingDigit = 30,
     PasswordMissingSpecialChar = 31,
->>>>>>> 3cdfb8e1
 }
 
 pub fn handle_error(env: &Env, error: Error) -> ! {
