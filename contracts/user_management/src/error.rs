--- conflicted
+++ resolved
@@ -32,16 +32,12 @@
     PageParamTooLarge = 23,
     InvalidInput = 24,
     PasswordMismatch = 25,
-<<<<<<< HEAD
-    Unauthorized = 26
-=======
     PasswordTooShort = 26,
     PasswordTooLong = 27,
     PasswordMissingUppercase = 28,
     PasswordMissingLowercase = 29,
     PasswordMissingDigit = 30,
     PasswordMissingSpecialChar = 31,
->>>>>>> 1da7e747
 }
 
 pub fn handle_error(env: &Env, error: Error) -> ! {
