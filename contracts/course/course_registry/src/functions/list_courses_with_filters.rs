--- conflicted
+++ resolved
@@ -1,11 +1,7 @@
 use crate::error::{handle_error, Error};
 use crate::functions::utils::u32_to_string;
 
-<<<<<<< HEAD
-use soroban_sdk::{symbol_short, Env, Symbol, Vec, String};
 use crate::schema::{Course, CourseFilters, MAX_EMPTY_CHECKS};
-=======
-use crate::schema::{Course, CourseFilters};
 use soroban_sdk::{symbol_short, Env, Symbol, Vec, String};
 
 /// Helper function to check if a Soroban String contains a substring
@@ -16,7 +12,6 @@
     // This can be enhanced later when Soroban provides better string utilities
     haystack == needle
 }
->>>>>>> 5e439092
 
 const COURSE_KEY: Symbol = symbol_short!("course");
 
@@ -87,12 +82,8 @@
         // - Category filter
         // - Level filter
         // - Duration filter (min/max, only if course has duration)
-<<<<<<< HEAD
+        // - Text search filter (title and description)
         let passes_filters: bool = filters.min_price.map_or(true, |min| course.price >= min)
-=======
-        // - Text search filter (title and description)
-        let passes_filters = filters.min_price.map_or(true, |min| course.price >= min)
->>>>>>> 5e439092
             && filters.max_price.map_or(true, |max| course.price <= max)
             && filters
                 .category
@@ -101,15 +92,6 @@
             && filters
                 .level
                 .as_ref()
-<<<<<<< HEAD
-                .is_none_or(|lvl| course.level.as_ref() == Some(lvl))
-            && filters
-                .min_duration
-                .is_none_or(|min| course.duration_hours.is_some_and(|d| d >= min))
-            && filters
-                .max_duration
-                .is_none_or(|max| course.duration_hours.is_some_and(|d| d <= max));
-=======
                 .map_or(true, |lvl| course.level.as_ref() == Some(lvl))
             && filters.min_duration.map_or(true, |min| {
                 course.duration_hours.map_or(false, |d| d >= min)
@@ -122,7 +104,6 @@
                 // Note: Case-sensitive search due to Soroban String limitations
                 string_contains(&course.title, search) || string_contains(&course.description, search)
             });
->>>>>>> 5e439092
 
         // If course passes all filters
         if passes_filters {
