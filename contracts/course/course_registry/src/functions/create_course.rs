use crate::schema::Course;
use soroban_sdk::{symbol_short, Address, Env, String, Symbol, Vec};

const COURSE_KEY: Symbol = symbol_short!("course");
const TITLE_KEY: Symbol = symbol_short!("title");
const COURSE_ID: Symbol = symbol_short!("course");

pub fn course_registry_create_course(
    env: Env,
    title: String,
    description: String,
    price: u128,
    category: Option<String>,
    language: Option<String>,
    thumbnail_url: Option<String>,
) -> Course {
    let caller: Address = env.current_contract_address();

    // ensure the title is not empty and not just whitespace
    let title_string = title.to_string();
    let trimmed_title = title_string.trim();
    if title.is_empty() || trimmed_title.is_empty() {
        panic!("Course error: Course Title cannot be empty");
    }

    // ensure the price is greater than 0
    if price == 0 {
        panic!("Course error: Price must be greater than 0");
    }

    // to avoid duplicate title,
    let title_key: (Symbol, String) = (
        TITLE_KEY,
        String::from_str(&env, title.to_string().to_lowercase().as_str()),
    );

    if env.storage().persistent().has(&title_key) {
        panic!("Course error: Course Title already exists");
    }

    // generate the unique id
    let id: u128 = generate_course_id(&env);
    let converted_id: String = String::from_str(&env, id.to_string().as_str());

    let storage_key: (Symbol, String) = (COURSE_KEY, converted_id.clone());

    if env.storage().persistent().has(&storage_key) {
        panic!("Course with this ID already exists");
    }

    // create a new course
    let new_course: Course = Course {
        id: converted_id.clone(),
        title,
        description,
        creator: caller,
        price,
        category,
        language,
        thumbnail_url,
        published: false,
        prerequisites: Vec::new(&env),
    };

    // save to the storage
    env.storage().persistent().set(&storage_key, &new_course);
    env.storage().persistent().set(&title_key, &true);

    new_course
}

pub fn generate_course_id(env: &Env) -> u128 {
    let current_id: u128 = env.storage().persistent().get(&COURSE_ID).unwrap_or(0);
    let new_id = current_id + 1;
    env.storage().persistent().set(&COURSE_ID, &new_id);
    new_id
}

#[cfg(test)]
mod test {
    use super::*;
    use crate::schema::Course;
    use crate::CourseRegistry;
    use soroban_sdk::{Address, Env, String};

    #[test]
    fn test_generate_course_id() {
        let env = Env::default();

        let contract_id: Address = env.register(CourseRegistry, {});
        env.as_contract(&contract_id, || {
            generate_course_id(&env);
            let id: u128 = generate_course_id(&env);
            assert_eq!(id, 2);
        });
    }

    #[test]
    fn test_add_module_success() {
        let env = Env::default();

        let contract_id: Address = env.register(CourseRegistry, {});
        let title: String = String::from_str(&env, "title");
        let description: String = String::from_str(&env, "A description");
        let price: u128 = 1000;
        let category: Option<String> = Some(String::from_str(&env, "Programming"));
        let language: Option<String> = Some(String::from_str(&env, "English"));
        let thumbnail_url: Option<String> =
            Some(String::from_str(&env, "https://example.com/thumb.jpg"));

        env.as_contract(&contract_id, || {
            course_registry_create_course(
                env.clone(),
                title.clone(),
                description.clone(),
                price,
                category.clone(),
                language.clone(),
                thumbnail_url.clone(),
            );
            // Verify course storage
            let storage_key: (Symbol, String) = (COURSE_KEY, String::from_str(&env, "1"));
            let stored_course: Option<Course> = env.storage().persistent().get(&storage_key);
            let course = stored_course.expect("Course should be stored");
            assert_eq!(course.title, title);
            assert_eq!(course.description, description);
            assert_eq!(course.id, String::from_str(&env, "1"));
            assert_eq!(course.price, price);
            assert_eq!(course.category, category);
            assert_eq!(course.language, language);
            assert_eq!(course.thumbnail_url, thumbnail_url);
            assert!(!course.published);
        });
    }

    #[test]
    fn test_add_module_success_multiple() {
        let env: Env = Env::default();

        let contract_id: Address = env.register(CourseRegistry, {});
        let title: String = String::from_str(&env, "title");
        let description: String = String::from_str(&env, "A description");
        let price: u128 = 1000;

        let another_course_title: String = String::from_str(&env, "another title");
        let another_course_description: String = String::from_str(&env, "another description");
        let another_price: u128 = 2000;

        env.as_contract(&contract_id, || {
            course_registry_create_course(
                env.clone(),
                title.clone(),
                description.clone(),
                price,
                None,
                None,
                None,
            );

            //create a second course
            course_registry_create_course(
                env.clone(),
                another_course_title.clone(),
                another_course_description.clone(),
                another_price,
                None,
                None,
                None,
            );

            let storage_key: (Symbol, String) = (COURSE_KEY, String::from_str(&env, "2"));

            let stored_course: Option<Course> = env.storage().persistent().get(&storage_key);

            let course: Course = stored_course.expect("Course should be stored");

            assert_eq!(course.title, another_course_title);
            assert_eq!(course.description, another_course_description);
            assert_eq!(course.id, String::from_str(&env, "2"));
            assert_eq!(course.price, another_price);
        });
    }

    #[test]
    #[should_panic(expected = "Course error: Course Title already exists")]
    fn test_cannot_create_courses_with_duplicate_title() {
        let env: Env = Env::default();
        let contract_id: Address = env.register(CourseRegistry, {});
        let title: String = String::from_str(&env, "title");
        let description: String = String::from_str(&env, "A description");
        let another_description: String = String::from_str(&env, "another description");
        let price: u128 = 1000;

        env.as_contract(&contract_id, || {
            course_registry_create_course(
                env.clone(),
                title.clone(),
                description.clone(),
                price,
                None,
                None,
                None,
            );

            // create another course with the same title
            course_registry_create_course(
                env.clone(),
                title.clone(),
                another_description.clone(),
                price,
                None,
                None,
                None,
            );
        })
    }

    #[test]
    #[should_panic(expected = "Course error: Course Title cannot be empty")]
    fn test_cannot_create_courses_with_empty_title() {
        let env: Env = Env::default();
        let contract_id: Address = env.register(CourseRegistry, {});
        let title: String = String::from_str(&env, "");
        let description: String = String::from_str(&env, "A description");
        let price: u128 = 1000;

        env.as_contract(&contract_id, || {
            course_registry_create_course(
                env.clone(),
                title.clone(),
                description.clone(),
                price,
                None,
                None,
                None,
            );
        })
    }

    #[test]
    #[should_panic(expected = "Course error: Price must be greater than 0")]
    fn test_cannot_create_courses_with_zero_price() {
        let env: Env = Env::default();
        let contract_id: Address = env.register(CourseRegistry, {});
        let title: String = String::from_str(&env, "Valid Title");
        let description: String = String::from_str(&env, "A description");
        let price: u128 = 0;

        env.as_contract(&contract_id, || {
            course_registry_create_course(
                env.clone(),
                title.clone(),
                description.clone(),
                price,
                None,
                None,
                None,
            );
        })
    }

    #[test]
    #[should_panic(expected = "Course error: Course Title cannot be empty")]
    fn test_cannot_create_courses_with_whitespace_only_title() {
        let env: Env = Env::default();
        let contract_id: Address = env.register(CourseRegistry, {});
        let title: String = String::from_str(&env, "   ");
        let description: String = String::from_str(&env, "A description");
        let price: u128 = 1000;

        env.as_contract(&contract_id, || {
            course_registry_create_course(
                env.clone(),
                title.clone(),
                description.clone(),
                price,
                None,
                None,
                None,
            );
        })
    }

    #[test]
    #[should_panic(expected = "Course error: Course Title already exists")]
    fn test_duplicate_title_case_insensitive() {
        let env: Env = Env::default();
        let contract_id: Address = env.register(CourseRegistry, {});
        let title1: String = String::from_str(&env, "Programming Basics");
        let title2: String = String::from_str(&env, "PROGRAMMING BASICS");
        let description: String = String::from_str(&env, "A description");
        let price: u128 = 1000;

        env.as_contract(&contract_id, || {
            course_registry_create_course(
                env.clone(),
                title1.clone(),
                description.clone(),
                price,
                None,
                None,
                None,
            );
            course_registry_create_course(
                env.clone(),
                title2.clone(),
                description.clone(),
                price,
                None,
                None,
                None,
            );
        })
    }

    #[test]
    fn test_create_course_with_long_title() {
        let env: Env = Env::default();
        let contract_id: Address = env.register(CourseRegistry, {});
        let long_title: String = String::from_str(&env, "This is a very long course title that contains many words and should still be valid for course creation as long as it is not empty");
        let description: String = String::from_str(&env, "A description");
        let price: u128 = 1500;

        env.as_contract(&contract_id, || {
            let course = course_registry_create_course(
                env.clone(),
                long_title.clone(),
                description.clone(),
                price,
                None,
                None,
                None,
            );
            assert_eq!(course.title, long_title);
            assert_eq!(course.price, price);
            assert_eq!(course.id, String::from_str(&env, "1"));
        })
    }

    #[test]
    fn test_create_course_with_special_characters() {
        let env: Env = Env::default();
        let contract_id: Address = env.register(CourseRegistry, {});
        let title: String = String::from_str(&env, "C++ & JavaScript: Advanced Programming!");
        let description: String = String::from_str(
            &env,
            "Learn C++ and JavaScript with special symbols: @#$%^&*()",
        );
        let price: u128 = 2500;

        env.as_contract(&contract_id, || {
            let course = course_registry_create_course(
                env.clone(),
                title.clone(),
                description.clone(),
                price,
                None,
                None,
                None,
            );
            assert_eq!(course.title, title);
            assert_eq!(course.description, description);
            assert_eq!(course.price, price);
        })
    }

    #[test]
    fn test_create_course_with_maximum_price() {
        let env: Env = Env::default();
        let contract_id: Address = env.register(CourseRegistry, {});
        let title: String = String::from_str(&env, "Premium Course");
        let description: String = String::from_str(&env, "Most expensive course");
        let max_price: u128 = u128::MAX;

        env.as_contract(&contract_id, || {
            let course = course_registry_create_course(
                env.clone(),
                title.clone(),
                description.clone(),
                max_price,
                None,
                None,
                None,
            );
            assert_eq!(course.price, max_price);
            assert_eq!(course.title, title);
        })
    }

    #[test]
    fn test_create_course_with_all_optional_fields() {
        let env: Env = Env::default();
        let contract_id: Address = env.register(CourseRegistry, {});
        let title: String = String::from_str(&env, "Complete Course");
        let description: String = String::from_str(&env, "Course with all fields");
        let price: u128 = 3000;
        let category: Option<String> = Some(String::from_str(&env, "Web Development"));
        let language: Option<String> = Some(String::from_str(&env, "Spanish"));
        let thumbnail_url: Option<String> = Some(String::from_str(
            &env,
            "https://example.com/course-thumbnail.png",
        ));

        env.as_contract(&contract_id, || {
            let course = course_registry_create_course(
                env.clone(),
                title.clone(),
                description.clone(),
                price,
                category.clone(),
                language.clone(),
                thumbnail_url.clone(),
            );
            assert_eq!(course.title, title);
            assert_eq!(course.description, description);
            assert_eq!(course.price, price);
            assert_eq!(course.category, category);
            assert_eq!(course.language, language);
            assert_eq!(course.thumbnail_url, thumbnail_url);
            assert!(!course.published);
        })
    }

    #[test]
    fn test_create_course_with_partial_optional_fields() {
        let env: Env = Env::default();
        let contract_id: Address = env.register(CourseRegistry, {});
        let title: String = String::from_str(&env, "Partial Course");
        let description: String = String::from_str(&env, "Course with some optional fields");
        let price: u128 = 1800;
        let category: Option<String> = Some(String::from_str(&env, "Data Science"));

        env.as_contract(&contract_id, || {
            let course = course_registry_create_course(
                env.clone(),
                title.clone(),
                description.clone(),
                price,
                category.clone(),
                None,
                None,
            );
            assert_eq!(course.title, title);
            assert_eq!(course.price, price);
            assert_eq!(course.category, category);
assert_eq!(course.language, Some(String::from_str(&env, "en")));

            assert_eq!(course.thumbnail_url, None);
        })
    }

    #[test]
    fn test_create_course_empty_description() {
        let env: Env = Env::default();
        let contract_id: Address = env.register(CourseRegistry, {});
        let title: String = String::from_str(&env, "Course with Empty Description");
        let description: String = String::from_str(&env, "");
        let price: u128 = 1200;

        env.as_contract(&contract_id, || {
            let course = course_registry_create_course(
                env.clone(),
                title.clone(),
                description.clone(),
                price,
                None,
                None,
                None,
            );
            assert_eq!(course.title, title);
            assert_eq!(course.description, description);
            assert_eq!(course.price, price);
        })
    }

    #[test]
    fn test_create_multiple_courses_sequential_ids() {
        let env: Env = Env::default();
        let contract_id: Address = env.register(CourseRegistry, {});
        let price: u128 = 1000;

        env.as_contract(&contract_id, || {
            let course1 = course_registry_create_course(
                env.clone(),
                String::from_str(&env, "Course One"),
                String::from_str(&env, "First course"),
                price,
                None,
                None,
                None,
            );

            let course2 = course_registry_create_course(
                env.clone(),
                String::from_str(&env, "Course Two"),
                String::from_str(&env, "Second course"),
                price,
                None,
                None,
                None,
            );

            let course3 = course_registry_create_course(
                env.clone(),
                String::from_str(&env, "Course Three"),
                String::from_str(&env, "Third course"),
                price,
                None,
                None,
                None,
            );

            assert_eq!(course1.id, String::from_str(&env, "1"));
            assert_eq!(course2.id, String::from_str(&env, "2"));
            assert_eq!(course3.id, String::from_str(&env, "3"));
        })
    }

<<<<<<< HEAD
        let language = match language {
        Some(lang) => Some(lang),
        None => Some(String::from_str(&env, "en")),
    };
    
=======
>>>>>>> 2f1f0208
    #[test]
    fn test_create_course_with_unicode_characters() {
        let env: Env = Env::default();
        let contract_id: Address = env.register(CourseRegistry, {});
        let title: String = String::from_str(&env, "Programación en Español 🚀");
        let description: String = String::from_str(
            &env,
            "Curso de programación con caracteres especiales: áéíóú ñ",
        );
        let price: u128 = 2000;
        let language: Option<String> = Some(String::from_str(&env, "Español"));

        env.as_contract(&contract_id, || {
            let course = course_registry_create_course(
                env.clone(),
                title.clone(),
                description.clone(),
                price,
                None,
                language.clone(),
                None,
            );
            assert_eq!(course.title, title);
            assert_eq!(course.description, description);
            assert_eq!(course.language, language);
        })
    }
}<|MERGE_RESOLUTION|>--- conflicted
+++ resolved
@@ -516,14 +516,11 @@
         })
     }
 
-<<<<<<< HEAD
         let language = match language {
         Some(lang) => Some(lang),
         None => Some(String::from_str(&env, "en")),
     };
     
-=======
->>>>>>> 2f1f0208
     #[test]
     fn test_create_course_with_unicode_characters() {
         let env: Env = Env::default();
