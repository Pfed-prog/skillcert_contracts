--- conflicted
+++ resolved
@@ -11,13 +11,9 @@
 const TITLE_KEY: Symbol = symbol_short!("title");
 const COURSE_ID: Symbol = symbol_short!("course");
 
-<<<<<<< HEAD
 const CREATE_COURSE_EVENT: Symbol = symbol_short!("crtCourse");
 const GENERATE_COURSE_ID_EVENT: Symbol = symbol_short!("genCrsId");
 
-=======
-#[allow(clippy::too_many_arguments)]
->>>>>>> 1da7e747
 pub fn create_course(
     env: Env,
     creator: Address,
