--- conflicted
+++ resolved
@@ -1,10 +1,6 @@
-<<<<<<< HEAD
+
 use crate::schema::{CourseCategory, DataKey};
 use soroban_sdk::{Env};
-=======
-use crate::schema::{DataKey, CourseCategory};
-use soroban_sdk::Env;
->>>>>>> 0b70f651
 
 /// Retrieves a course category by its ID.
 ///
