pub mod functions;
pub mod schema;

#[cfg(test)]
mod test;

use crate::schema::{Course, CourseGoal, CourseModule};
use soroban_sdk::{contract, contractimpl, Address, Env, String, Vec};

#[contract]
pub struct CourseRegistry;

#[contractimpl]
impl CourseRegistry {
    pub fn create_course(
        env: Env,
        creator: Address,
        title: String,
        description: String,
        price: u128,
        category: Option<String>,
        language: Option<String>,
        thumbnail_url: Option<String>,
    ) -> Course {
        functions::create_course::course_registry_create_course(
            env,
            creator,
            title,
            description,
            price,
            category,
            language,
            thumbnail_url,
        )
    }

    pub fn get_course(env: Env, course_id: String) -> Course {
        functions::get_course::course_registry_get_course(&env, course_id)
    }

    pub fn get_courses_by_instructor(env: Env, instructor: Address) -> Vec<Course> {
        functions::get_courses_by_instructor::course_registry_get_courses_by_instructor(
            &env, instructor,
        )
    }

    pub fn remove_module(env: Env, module_id: String) -> () {
        functions::remove_module::course_registry_remove_module(&env, module_id)
            .unwrap_or_else(|e| panic!("{}", e))
    }

    pub fn add_module(env: Env, course_id: String, position: u32, title: String) -> CourseModule {
        functions::add_module::course_registry_add_module(env, course_id, position, title)
    }

    pub fn delete_course(env: Env, creator: Address, course_id: String) -> () {
        functions::delete_course::course_registry_delete_course(&env, creator, course_id)
            .unwrap_or_else(|e| panic!("{}", e))
    }

    pub fn hello_world(_env: Env) -> String {
        String::from_str(&_env, "Hello from Web3 👋")
    }

<<<<<<< HEAD
    pub fn add_goal(env: Env, course_id: String, content: String) -> CourseGoal {
        functions::add_goal::course_registry_add_goal(env, course_id, content)
    }

    pub fn edit_goal(
        env: Env,
        course_id: String,
        goal_id: String,
        new_content: String,
    ) -> CourseGoal {
        functions::edit_goal::course_registry_edit_goal(env, course_id, goal_id, new_content)
    }

    pub fn remove_prerequisite(env: Env, course_id: String, prerequisite_course_id: String) {
        functions::remove_prerequisite::course_registry_remove_prerequisite(
            env,
            course_id,
            prerequisite_course_id,
        )
    }

    pub fn edit_prerequisite(env: Env, course_id: String, new_prerequisites: Vec<String>) {
        functions::edit_prerequisite::course_registry_edit_prerequisite(
            env,
            course_id,
            new_prerequisites,
        )
=======
    pub fn add_goal(env: Env, creator: Address, course_id: String, content: String) -> CourseGoal {
        functions::add_goal::course_registry_add_goal(env, creator, course_id, content)
    }

    pub fn remove_prerequisite(
        env: Env,
        creator: Address,
        course_id: String,
        prerequisite_course_id: String,
    ) {
        functions::remove_prerequisite::course_registry_remove_prerequisite(
            env,
            creator,
            course_id,
            prerequisite_course_id,
        )
    }

    pub fn edit_prerequisite(
        env: Env,
        creator: Address,
        course_id: String,
        new_prerequisites: Vec<String>,
    ) {
        functions::edit_prerequisite::course_registry_edit_prerequisite(
            env,
            creator,
            course_id,
            new_prerequisites,
        )
    }

    pub fn edit_course(
        env: Env,
        creator: Address,
        course_id: String,

        // Editable fields (use Option for "provided or not")
        new_title: Option<String>,
        new_description: Option<String>,
        new_price: Option<u128>,

        // Double-Option lets caller clear the value: Some(None) -> clear, None -> no change
        new_category: Option<Option<String>>,
        new_language: Option<Option<String>>,
        new_thumbnail_url: Option<Option<String>>,

        new_published: Option<bool>,
    ) -> Course {
        functions::edit_course::course_registry_edit_course(
            env,
            creator,
            course_id,
            new_title,
            new_description,
            new_price,
            new_category,
            new_language,
            new_thumbnail_url,
            new_published,
        )
    }

    pub fn archive_course(env: &Env, creator: Address, course_id: String) -> Course {
        functions::archive_course::course_registry_archive_course(env, creator, course_id)
>>>>>>> 7881484b
    }

    pub fn is_course_creator(env: &Env, course_id: String, user: Address) -> bool {
        functions::is_course_creator::is_course_creator(env, course_id, user)
    }

    pub fn list_categories(env: Env) -> Vec<crate::schema::Category> {
        functions::list_categories::course_registry_list_categories(&env)
    }
}<|MERGE_RESOLUTION|>--- conflicted
+++ resolved
@@ -62,7 +62,6 @@
         String::from_str(&_env, "Hello from Web3 👋")
     }
 
-<<<<<<< HEAD
     pub fn add_goal(env: Env, course_id: String, content: String) -> CourseGoal {
         functions::add_goal::course_registry_add_goal(env, course_id, content)
     }
@@ -90,7 +89,7 @@
             course_id,
             new_prerequisites,
         )
-=======
+      
     pub fn add_goal(env: Env, creator: Address, course_id: String, content: String) -> CourseGoal {
         functions::add_goal::course_registry_add_goal(env, creator, course_id, content)
     }
@@ -156,7 +155,6 @@
 
     pub fn archive_course(env: &Env, creator: Address, course_id: String) -> Course {
         functions::archive_course::course_registry_archive_course(env, creator, course_id)
->>>>>>> 7881484b
     }
 
     pub fn is_course_creator(env: &Env, course_id: String, user: Address) -> bool {
