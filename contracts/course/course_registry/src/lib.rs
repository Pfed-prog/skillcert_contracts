pub mod functions;
pub mod schema;

#[cfg(test)]
mod test;

use crate::schema::{Course, CourseGoal, CourseModule};
use soroban_sdk::{contract, contractimpl, Address, Env, String, Vec};

#[contract]
pub struct CourseRegistry;

#[contractimpl]
impl CourseRegistry {
    pub fn create_course(
        env: Env,
        creator: Address,
        title: String,
        description: String,
        price: u128,
        category: Option<String>,
        language: Option<String>,
        thumbnail_url: Option<String>,
    ) -> Course {
        functions::create_course::course_registry_create_course(
            env,
            creator,
            title,
            description,
            price,
            category,
            language,
            thumbnail_url,
        )
    }

    pub fn get_course(env: Env, course_id: String) -> Course {
        functions::get_course::course_registry_get_course(&env, course_id)
    }

    pub fn get_courses_by_instructor(env: Env, instructor: Address) -> Vec<Course> {
        functions::get_courses_by_instructor::course_registry_get_courses_by_instructor(
            &env, instructor,
        )
    }

    pub fn remove_module(env: Env, module_id: String) -> () {
        functions::remove_module::course_registry_remove_module(&env, module_id)
            .unwrap_or_else(|e| panic!("{}", e))
    }

    pub fn add_module(env: Env, course_id: String, position: u32, title: String) -> CourseModule {
        functions::add_module::course_registry_add_module(env, course_id, position, title)
    }

    pub fn delete_course(env: Env, creator: Address, course_id: String) -> () {
        functions::delete_course::course_registry_delete_course(&env, creator, course_id)
            .unwrap_or_else(|e| panic!("{}", e))
    }

<<<<<<< HEAD
    pub fn hello_world(_env: Env) -> String {
        String::from_str(&_env, "Hello from Web3 👋")
    }

    pub fn add_goal(env: Env, course_id: String, content: String) -> CourseGoal {
        functions::add_goal::course_registry_add_goal(env, course_id, content)
    }

    pub fn edit_goal(
        env: Env,
        course_id: String,
        goal_id: String,
        new_content: String,
    ) -> CourseGoal {
        functions::edit_goal::course_registry_edit_goal(env, course_id, goal_id, new_content)
    }

    pub fn remove_prerequisite(env: Env, course_id: String, prerequisite_course_id: String) {
        functions::remove_prerequisite::course_registry_remove_prerequisite(
            env,
            course_id,
            prerequisite_course_id,
        )
    }

    pub fn edit_prerequisite(env: Env, course_id: String, new_prerequisites: Vec<String>) {
        functions::edit_prerequisite::course_registry_edit_prerequisite(
            env,
            course_id,
            new_prerequisites,
        )
      
=======
>>>>>>> 15417b62
    pub fn add_goal(env: Env, creator: Address, course_id: String, content: String) -> CourseGoal {
        functions::add_goal::course_registry_add_goal(env, creator, course_id, content)
    }

    pub fn add_prerequisite(
        env: Env,
        creator: Address,
        course_id: String,
        prerequisite_course_ids: Vec<String>,
    ) {
        functions::create_prerequisite::course_registry_add_prerequisite(
            env,
            creator,
            course_id,
            prerequisite_course_ids,
        )
    }

    pub fn remove_prerequisite(
        env: Env,
        creator: Address,
        course_id: String,
        prerequisite_course_id: String,
    ) {
        functions::remove_prerequisite::course_registry_remove_prerequisite(
            env,
            creator,
            course_id,
            prerequisite_course_id,
        )
    }

    pub fn edit_prerequisite(
        env: Env,
        creator: Address,
        course_id: String,
        new_prerequisites: Vec<String>,
    ) {
        functions::edit_prerequisite::course_registry_edit_prerequisite(
            env,
            creator,
            course_id,
            new_prerequisites,
        )
    }

    pub fn edit_course(
        env: Env,
        creator: Address,
        course_id: String,

        // Editable fields (use Option for "provided or not")
        new_title: Option<String>,
        new_description: Option<String>,
        new_price: Option<u128>,

        // Double-Option lets caller clear the value: Some(None) -> clear, None -> no change
        new_category: Option<Option<String>>,
        new_language: Option<Option<String>>,
        new_thumbnail_url: Option<Option<String>>,

        new_published: Option<bool>,
    ) -> Course {
        functions::edit_course::course_registry_edit_course(
            env,
            creator,
            course_id,
            new_title,
            new_description,
            new_price,
            new_category,
            new_language,
            new_thumbnail_url,
            new_published,
        )
    }

    pub fn archive_course(env: &Env, creator: Address, course_id: String) -> Course {
        functions::archive_course::course_registry_archive_course(env, creator, course_id)
    }

    pub fn is_course_creator(env: &Env, course_id: String, user: Address) -> bool {
        functions::is_course_creator::is_course_creator(env, course_id, user)
    }

    pub fn list_categories(env: Env) -> Vec<crate::schema::Category> {
        functions::list_categories::course_registry_list_categories(&env)
    }
}<|MERGE_RESOLUTION|>--- conflicted
+++ resolved
@@ -58,7 +58,6 @@
             .unwrap_or_else(|e| panic!("{}", e))
     }
 
-<<<<<<< HEAD
     pub fn hello_world(_env: Env) -> String {
         String::from_str(&_env, "Hello from Web3 👋")
     }
@@ -76,23 +75,6 @@
         functions::edit_goal::course_registry_edit_goal(env, course_id, goal_id, new_content)
     }
 
-    pub fn remove_prerequisite(env: Env, course_id: String, prerequisite_course_id: String) {
-        functions::remove_prerequisite::course_registry_remove_prerequisite(
-            env,
-            course_id,
-            prerequisite_course_id,
-        )
-    }
-
-    pub fn edit_prerequisite(env: Env, course_id: String, new_prerequisites: Vec<String>) {
-        functions::edit_prerequisite::course_registry_edit_prerequisite(
-            env,
-            course_id,
-            new_prerequisites,
-        )
-      
-=======
->>>>>>> 15417b62
     pub fn add_goal(env: Env, creator: Address, course_id: String, content: String) -> CourseGoal {
         functions::add_goal::course_registry_add_goal(env, creator, course_id, content)
     }
