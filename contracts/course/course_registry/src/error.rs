// SPDX-License-Identifier: MIT
// Copyright (c) 2025 SkillCert

use soroban_sdk::{contracterror, panic_with_error, Env};

#[contracterror]
#[derive(Copy, Clone, Debug, Eq, PartialEq, PartialOrd, Ord)]
#[repr(u32)]
pub enum Error {
    OnlyCreatorCanAddGoals = 1,
    EmptyGoalContent = 2,
    CourseIdNotExist = 3,
    OnlyCreatorCanArchive = 4,
    CourseAlreadyArchived = 5,
    Unauthorized = 6,
    NameRequired = 7,
    EmptyCourseTitle = 8,
    InvalidPrice = 9,
    DuplicateCourseTitle = 10,
    DuplicateCourseId = 11,
    OnlyCreatorCanEditPrereqs = 12,
    PrereqCourseNotFound = 13,
    SelfPrerequisite = 14,
    CircularDependency = 15,
    EmptyCourseId = 16,
    CourseNotFound = 17,
    EmptyNewGoalContent = 18,
    EmptyGoalId = 19,
    GoalCourseMismatch = 20,
    ModuleNotFound = 21,
    UnauthorizedCaller = 401,
    UnauthorizedCourseAccess = 402,
    InvalidAdminOperation = 403,
    EmptyModuleTitle = 404,
    DuplicateModulePosition = 405,
    EmptyModuleId = 22,
    PrereqNotInList = 23,
<<<<<<< HEAD
    InvalidInput = 24,
    AlreadyInitialized = 25,
=======
    InvalidModulePosition = 24,
    InvalidModuleTitle = 25,
    InvalidCourseDescription = 26,
    InvalidCategoryName = 27,
    EmptyCategory = 28,
    InvalidInput = 29,
    InvalidPrice100 = 30,
>>>>>>> 4979d221
}

pub fn handle_error(env: &Env, error: Error) -> ! {
    panic_with_error!(env, error);
}<|MERGE_RESOLUTION|>--- conflicted
+++ resolved
@@ -35,10 +35,6 @@
     DuplicateModulePosition = 405,
     EmptyModuleId = 22,
     PrereqNotInList = 23,
-<<<<<<< HEAD
-    InvalidInput = 24,
-    AlreadyInitialized = 25,
-=======
     InvalidModulePosition = 24,
     InvalidModuleTitle = 25,
     InvalidCourseDescription = 26,
@@ -46,7 +42,7 @@
     EmptyCategory = 28,
     InvalidInput = 29,
     InvalidPrice100 = 30,
->>>>>>> 4979d221
+    AlreadyInitialized = 31,
 }
 
 pub fn handle_error(env: &Env, error: Error) -> ! {
