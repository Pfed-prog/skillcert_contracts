--- conflicted
+++ resolved
@@ -1,14 +1,7 @@
-<<<<<<< HEAD
-use soroban_sdk::{Address, String, IntoVal, TryFromVal, Val, Env};
-
-#[derive(Clone, Debug, Eq, PartialEq)]
-=======
-
-use soroban_sdk::{Address, String, contracttype};
+use soroban_sdk::{Address, String, contracttype, IntoVal, TryFromVal, Val, Env};
 
 #[contracttype]
-#[derive(Clone,)]
->>>>>>> e2e3fd29
+#[derive(Clone, Debug, Eq, PartialEq)]
 pub struct Course {
     pub id: String,
     pub title: String,
@@ -17,7 +10,6 @@
     pub published: bool,
 }
 
-<<<<<<< HEAD
 impl IntoVal<Env, Val> for Course {
     fn into_val(&self, env: &Env) -> Val {
         (
@@ -50,12 +42,11 @@
             published,
         })
     }
-=======
+}
 
 #[contracttype]
 #[derive(Clone,)]
 pub  struct CourseId {
     pub id: String,
     pub count: u128,
->>>>>>> e2e3fd29
 }