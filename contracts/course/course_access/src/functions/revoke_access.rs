// SPDX-License-Identifier: MIT
// Copyright (c) 2025 SkillCert

use crate::schema::{CourseUsers, DataKey, UserCourses};
use soroban_sdk::{Address, Env, String};
<<<<<<< HEAD
=======
use crate::functions::config::{TTL_BUMP, TTL_TTL};
>>>>>>> 53517316

/// Revoke access for a specific user from a course.
///
/// This function removes a user's access to a specific course and updates
/// both the user's course list and the course's user list to maintain
/// data consistency across all storage structures.
///
/// # Arguments
///
/// * `env` - The Soroban environment
/// * `course_id` - The unique identifier of the course to revoke access from
/// * `user` - The address of the user to revoke access from
///
/// # Returns
///
/// Returns `true` if access was successfully revoked, `false` if the user
/// didn't have access to the course in the first place.
<<<<<<< HEAD
pub fn course_access_revoke_access(env: Env, course_id: String, user: Address) -> bool {
    // Input validation
    if course_id.is_empty() {
        return false;
    }
    // Optionally, add more checks for user address validity if needed

=======
pub fn revoke_access(env: Env, course_id: String, user: Address) -> bool {
>>>>>>> 53517316
    let key: DataKey = DataKey::CourseAccess(course_id.clone(), user.clone());

    // Check if the CourseAccess entry exists in persistent storage
    if env.storage().persistent().has(&key) {
        // Remove the CourseAccess entry
        env.storage().persistent().remove(&key);

        // Update UserCourses
        let user_courses_key = DataKey::UserCourses(user.clone());
        if let Some(mut user_courses) = env
            .storage()
            .persistent()
            .get::<DataKey, UserCourses>(&user_courses_key)
        {
            if let Some(index) = user_courses.courses.iter().position(|c| c == course_id) {
                user_courses.courses.remove(index as u32);
                env.storage()
                    .persistent()
                    .set(&user_courses_key, &user_courses);
                env.storage()
                    .persistent()
<<<<<<< HEAD
                    .extend_ttl(&user_courses_key, 100, 1000);
=======
                    .extend_ttl(&user_courses_key, TTL_BUMP, TTL_TTL);
>>>>>>> 53517316
            }
        }

        // Update CourseUsers
        let course_users_key = DataKey::CourseUsers(course_id.clone());
        if let Some(mut course_users) = env
            .storage()
            .persistent()
            .get::<DataKey, CourseUsers>(&course_users_key)
        {
            if let Some(index) = course_users.users.iter().position(|u| u == user) {
                course_users.users.remove(index as u32);
                env.storage()
                    .persistent()
                    .set(&course_users_key, &course_users);
                env.storage()
                    .persistent()
<<<<<<< HEAD
                    .extend_ttl(&course_users_key, 100, 1000);
=======
                    .extend_ttl(&course_users_key, TTL_BUMP, TTL_TTL);
>>>>>>> 53517316
            }
        }

        true
    } else {
        false
    }
}<|MERGE_RESOLUTION|>--- conflicted
+++ resolved
@@ -3,10 +3,7 @@
 
 use crate::schema::{CourseUsers, DataKey, UserCourses};
 use soroban_sdk::{Address, Env, String};
-<<<<<<< HEAD
-=======
 use crate::functions::config::{TTL_BUMP, TTL_TTL};
->>>>>>> 53517316
 
 /// Revoke access for a specific user from a course.
 ///
@@ -24,7 +21,7 @@
 ///
 /// Returns `true` if access was successfully revoked, `false` if the user
 /// didn't have access to the course in the first place.
-<<<<<<< HEAD
+validate-input-parameter
 pub fn course_access_revoke_access(env: Env, course_id: String, user: Address) -> bool {
     // Input validation
     if course_id.is_empty() {
@@ -32,9 +29,9 @@
     }
     // Optionally, add more checks for user address validity if needed
 
-=======
+
 pub fn revoke_access(env: Env, course_id: String, user: Address) -> bool {
->>>>>>> 53517316
+ main
     let key: DataKey = DataKey::CourseAccess(course_id.clone(), user.clone());
 
     // Check if the CourseAccess entry exists in persistent storage
@@ -56,11 +53,7 @@
                     .set(&user_courses_key, &user_courses);
                 env.storage()
                     .persistent()
-<<<<<<< HEAD
-                    .extend_ttl(&user_courses_key, 100, 1000);
-=======
                     .extend_ttl(&user_courses_key, TTL_BUMP, TTL_TTL);
->>>>>>> 53517316
             }
         }
 
@@ -78,11 +71,7 @@
                     .set(&course_users_key, &course_users);
                 env.storage()
                     .persistent()
-<<<<<<< HEAD
-                    .extend_ttl(&course_users_key, 100, 1000);
-=======
                     .extend_ttl(&course_users_key, TTL_BUMP, TTL_TTL);
->>>>>>> 53517316
             }
         }
 
