// SPDX-License-Identifier: MIT
// Copyright (c) 2025 SkillCert

use crate::error::{handle_error, Error};
use crate::schema::{DataKey, KEY_COURSE_REG_ADDR, KEY_USER_MGMT_ADDR};
use soroban_sdk::{symbol_short, Address, Env, IntoVal, String, Symbol, Vec};

/// Storage key symbol for user data
const USER_KEY: Symbol = symbol_short!("user");

/// Storage key symbol for courses data
const COURSES_KEY: Symbol = symbol_short!("courses");

/// Event symbol for revoke all access operations
const REVOKE_ALL_EVENT: Symbol = symbol_short!("revokeall");

/// Revoke access for all users from a specific course.
///
/// This function removes access for all users from the specified course and
/// updates all related storage structures. Only admin users or course creators
/// are authorized to perform this operation.
///
/// # Arguments
///
/// * `env` - The Soroban environment
/// * `caller` - The address of the user requesting the operation
/// * `course_id` - The unique identifier of the course to revoke all access from
///
/// # Returns
///
/// Returns the number of users whose access was revoked.
///
/// # Authorization
///
/// The caller must be either:
/// - An admin user (verified via user management contract)
/// - The creator of the course (verified via course registry contract)
///
/// # Events
///
/// Emits a `revokeall` event with the course ID and number of affected users.
///
/// # Panics
///
/// Panics with `Error::Unauthorized` if the caller is not authorized to perform this operation.
<<<<<<< HEAD
pub fn course_access_revoke_all_access(env: Env, caller: Address, course_id: String) -> u32 {
=======
pub fn revoke_all_access(env: Env, caller: Address, course_id: String) -> u32 {
>>>>>>> 53517316
    caller.require_auth();

    // Resolve admin via cross-contract if configured
    let user_mgmt_addr: Address = env
        .storage()
        .instance()
        .get(&(KEY_USER_MGMT_ADDR,))
        .expect("user_mgmt_addr not configured; call initialize/set_config");
    let is_admin: bool = env.invoke_contract(
        &user_mgmt_addr,
        &Symbol::new(&env, "is_admin"),
        (caller.clone(),).into_val(&env),
    );

    // Resolve creator via cross-contract if configured
    let course_registry_addr: Address = env
        .storage()
        .instance()
        .get(&(KEY_COURSE_REG_ADDR,))
        .expect("course_registry_addr not configured; call initialize/set_config");
    let is_creator: bool = env.invoke_contract(
        &course_registry_addr,
        &Symbol::new(&env, "is_course_creator"),
        (course_id.clone(), caller.clone()).into_val(&env),
    );

    // Authorization: only admin or course creator
    if !(is_admin || is_creator) {
        handle_error(&env, Error::Unauthorized)
    }

    // Fetch all users with access to this course
    let course_key: (Symbol, String) = (COURSES_KEY, course_id.clone());
    let affected_users: Vec<Address> = match env.storage().persistent().get(&course_key) {
        Some(course_users) => {
            // CourseUsers { users, course } serialized as struct; we only need users list here.
            // To avoid cross-struct dependency, read vector directly if stored that way; otherwise, try to extract.
            // Prefer reading as Vec<Address> if that's what was stored; else fallback by mapping.
            let cu: crate::schema::CourseUsers = course_users;
            cu.users
        }
        None => Vec::new(&env),
    };

    let count = affected_users.len();
    if count == 0 {
        // Emits an event indicating that no users had their access revoked.
        env.events()
            .publish((REVOKE_ALL_EVENT, course_id.clone()), count);
        return 0;
    }

    // Remove each user's access entry and update per-user course index if present
    let mut i = 0u32;
    while i < count {
        if let Some(user) = affected_users.get(i) {
            // Remove composite access key
            let access_key: DataKey = DataKey::CourseAccess(course_id.clone(), user.clone());
            if env.storage().persistent().has(&access_key) {
                env.storage().persistent().remove(&access_key);
            }

            // Update per-user courses index if present: (USER_KEY, user.to_string()) -> UserCourses
            let user_key = (USER_KEY, user.to_string());
            if let Some(mut uc) = env
                .storage()
                .persistent()
                .get::<_, crate::schema::UserCourses>(&user_key)
            {
                // Remove course_id from the list
                let mut new_courses: Vec<String> = Vec::new(&env);
                let mut j = 0u32;
                let total = uc.courses.len();
                while j < total {
                    if let Some(cid) = uc.courses.get(j) {
                        if cid != course_id {
                            new_courses.push_back(cid);
                        }
                    }
                    j = j.saturating_add(1);
                }
                uc.courses = new_courses;
                env.storage().persistent().set(&user_key, &uc);
            }
        }
        i = i.saturating_add(1);
    }

    // Clear course -> users index: set empty or remove key
    let empty = Vec::new(&env);
    if env.storage().persistent().has(&course_key) {
        let mut cu: crate::schema::CourseUsers =
            env.storage().persistent().get(&course_key).unwrap();
        cu.users = empty;
        env.storage().persistent().set(&course_key, &cu);
    }

    // Emits an event with the number of users whose access was revoked.
    env.events()
        .publish((REVOKE_ALL_EVENT, course_id.clone()), count);

    count
}<|MERGE_RESOLUTION|>--- conflicted
+++ resolved
@@ -43,11 +43,7 @@
 /// # Panics
 ///
 /// Panics with `Error::Unauthorized` if the caller is not authorized to perform this operation.
-<<<<<<< HEAD
-pub fn course_access_revoke_all_access(env: Env, caller: Address, course_id: String) -> u32 {
-=======
 pub fn revoke_all_access(env: Env, caller: Address, course_id: String) -> u32 {
->>>>>>> 53517316
     caller.require_auth();
 
     // Resolve admin via cross-contract if configured
