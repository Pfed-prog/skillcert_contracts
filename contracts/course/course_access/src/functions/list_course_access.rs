--- conflicted
+++ resolved
@@ -1,8 +1,6 @@
 // SPDX-License-Identifier: MIT
 // Copyright (c) 2025 SkillCert
-
 use soroban_sdk::{Env, String, Vec};
-
 use crate::schema::{CourseUsers, DataKey};
 
 /// List all users who have access to a specific course.
@@ -20,7 +18,7 @@
 /// Returns a `CourseUsers` struct containing the course ID and a list
 /// of user addresses who have access to the course. If no users are found,
 /// returns an empty list.
-pub fn ListCourseAccess(env: Env, course_id: String) -> CourseUsers {
+pub fn list_course_access(env: Env, course_id: String) -> CourseUsers {
     let key = DataKey::CourseUsers(course_id.clone());
     env.storage().persistent().get(&key).unwrap_or(CourseUsers {
         course: course_id,
@@ -32,44 +30,27 @@
 mod test {
     use crate::schema::DataKey;
     use soroban_sdk::{testutils::Address as _, vec, Address, Env, String};
-
-<<<<<<< HEAD
     use crate::{CourseAccessContract, CourseUsers};
-=======
-    use crate::{ListCourseAccess, CourseAccessContract, CourseUsers};
->>>>>>> 4d0d06bc
+    use super::list_course_access;
 
     #[test]
-    fn Test() {
+    fn test_list_course_access() {
         let env: Env = Env::default();
-
         let contract_id: Address = env.register(CourseAccessContract, {});
-
         let course_id: String = String::from_str(&env, "test_course_123");
-
         let key: DataKey = DataKey::CourseUsers(course_id.clone());
-
         let user1: Address = Address::generate(&env);
         let user2: Address = Address::generate(&env);
-
         let addresses: soroban_sdk::Vec<Address> = vec![&env, user1, user2];
-
         let course_users: CourseUsers = CourseUsers {
             users: addresses,
             course: course_id.clone(),
         };
-
+        
         // Set up initial course data and perform test within contract context
         env.clone().as_contract(&contract_id, || {
-            env.storage().persistent().set(&(key), &course_users);
-
-<<<<<<< HEAD
-            let result: CourseUsers =
-                CourseAccessContract::list_course_access(env, course_id.clone());
-=======
-            let result: CourseUsers = ListCourseAccess(env, course_id.clone());
->>>>>>> 4d0d06bc
-
+            env.storage().persistent().set(&key, &course_users);
+            let result: CourseUsers = list_course_access(env, course_id.clone());
             assert_eq!(result, course_users);
         });
     }
